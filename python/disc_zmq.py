# Copyright (C) 2013 Open Source Robotics Foundation
#
# Licensed under the Apache License, Version 2.0 (the "License");
# you may not use this file except in compliance with the License.
# You may obtain a copy of the License at
#
#     http://www.apache.org/licenses/LICENSE-2.0
#
# Unless required by applicable law or agreed to in writing, software
# distributed under the License is distributed on an "AS IS" BASIS,
# WITHOUT WARRANTIES OR CONDITIONS OF ANY KIND, either express or implied.
# See the License for the specific language governing permissions and
# limitations under the License.

import socket
import zmq
import uuid
import os
import platform
import struct
import threading
import signal
import sys

# Defaults and overrides
ADV_SUB_PORT = 11312
ADV_SUB_HOST = None
DZMQ_PORT_KEY = 'DZMQ_BCAST_PORT'
DZMQ_HOST_KEY = 'DZMQ_BCAST_HOST'
DZMQ_IP_KEY = 'DZMQ_IP'

# Constants
OP_ADV = 0x01
OP_SUB = 0x02
UDP_MAX_SIZE = 512
GUID_LENGTH = 16
ADV_REPEAT_PERIOD = 1.0
VERSION = 0x0001
TOPIC_MAXLENGTH = 192
FLAGS_LENGTH = 16
ADDRESS_MAXLENGTH = 267

# We want this called once per process
GUID = uuid.uuid1()


class DZMQ:
    """
    This class provides a basic pub/sub system with discovery.  Basic
    publisher:
import disc_zmq
d = disc_zmq.DZMQ()
d.advertise('foo')
msg = 'bar'
while True:
    d.publish('foo', msg)
    d.spinOnce(0.1)

    Basic subscriber:
from __future__ import print_function
import disc_zmq
d = disc_zmq.DZMQ()
d.subscribe('foo', lambda topic,msg: print('Got %s on %s'%(topic,msg)))
d.spin()
    """
    def __init__(self, context=None):
        self.context = context or zmq.Context.instance()

        # Determine network addresses.  Look at environment variables, and
        # fall back on defaults.

        # What's our broadcast port?
        if DZMQ_PORT_KEY in os.environ:
            self.bcast_port = int(os.environ[DZMQ_PORT_KEY])
        else:
            # Take the default
            self.bcast_port = ADV_SUB_PORT
        # What's our broadcast host?
        if DZMQ_HOST_KEY in os.environ:
            self.bcast_host = os.environ[DZMQ_HOST_KEY]
        else:
            # TODO: consider computing a more specific broadcast address based
            # on the result of get_local_addresses()
            self.bcast_host = ADV_SUB_HOST

        # What IP address will we give to others to use when contacting us?
        if DZMQ_IP_KEY in os.environ:
            self.ipaddr = os.environ[DZMQ_IP_KEY]
        else:
            # Try to find a non-loopback interface and then compute a broadcast
            # address from it.
            addrs = get_local_addresses()
            print(addrs)
            non_local_addrs = [x for x in addrs if not x.startswith('127')]
            if len(non_local_addrs) == 0:
                # Oh, well.
                self.ipaddr = addrs[0]
            else:
                # Take the first non-local one.
                self.ipaddr = non_local_addrs[0]

        self.bcast_host = '.'.join(self.ipaddr.split('.')[:-1] + ['255'])

        # Set up to listen to broadcasts
        self.bcast_recv = socket.socket(socket.AF_INET,  # Internet
                                        socket.SOCK_DGRAM)  # UDP
        self.bcast_recv.setsockopt(socket.SOL_SOCKET, socket.SO_REUSEADDR, 1)
        if platform.system() in ['Darwin']:
            self.bcast_recv.setsockopt(socket.SOL_SOCKET, socket.SO_REUSEPORT, 1)
        self.bcast_recv.bind((self.bcast_host, self.bcast_port))
        # Set up to send broadcasts
        self.bcast_send = socket.socket(socket.AF_INET,  # Internet
                                        socket.SOCK_DGRAM)  # UDP
        self.bcast_send.setsockopt(socket.SOL_SOCKET, socket.SO_BROADCAST, 1)

        # Bookkeeping (which should be cleaned up)
        self.publishers = []
        self.subscribers = []
        self.sub_connections = []
        self.poller = zmq.Poller()
        self.poller.register(self.bcast_recv, zmq.POLLIN)
        self.poller.register(self.pub_socket, zmq.POLLIN)
        # TODO: figure out what happens with multiple classes
        self.adv_timer = None
        self._advertisement_repeater()
        signal.signal(signal.SIGINT, self._sighandler)

        # Set up the one pub socket that we'll use
        self.pub_socket = self.context.socket(zmq.PUB)
        self.pub_socket_addrs = []
        tcp_addr = 'tcp://%s'%(self.ipaddr)
        tcp_port = self.pub_socket.bind_to_random_port(tcp_addr)
        tcp_addr += ':%d'%(tcp_port)
        if len(tcp_addr) > ADDRESS_MAXLENGTH:
            raise Exception('TCP address length %d exceeds maximum %d'
                            %(len(tcp_addr), ADDRESS_MAXLENGTH))
        self.pub_socket_addrs.append(tcp_addr) 
        self.sub_socket = self.context.socket(zmq.SUB)
        self.sub_socket_addrs = []

    def _sighandler(self, sig, frame):
        self.adv_timer.cancel()
        sys.exit(0)

    def _advertise(self, publisher):
        """
        Internal method to pack and broadcast ADV message.
        """
<<<<<<< HEAD
        body = ''
        body += struct.pack('<H', len(publisher['topic']))
        body += publisher['topic']
        for i in range(0, GUID_LENGTH):
            body += struct.pack('<B', (GUID.int >> i*8) & 0xFF)
        addrs_string = ' '.join(publisher['addrs'])
        body += struct.pack('<H', len(addrs_string))
        body += addrs_string

=======
>>>>>>> e450a251
        msg = ''
        msg += struct.pack('<H', VERSION)
        # TODO: pack the GUID more efficiently; should only need one call to
        # struct.pack()
        for i in range(0,GUID_LENGTH):
            msg += struct.pack('<B', (GUID.int >> i*8) & 0xFF)
        msg += struct.pack('<H', len(publisher['topic']))
        msg += publisher['topic']
        msg += struct.pack('<B', OP_ADV)
        # Flags unused for now
        flags = [0x00] * FLAGS_LENGTH
        msg += struct.pack('<%dB'%(FLAGS_LENGTH), *flags)
        # We'll announce once for each address
        for addr in publisher['addrs']:
            if addr.startswith('inproc'):
                # We don't broadcast inproc addresses        
                continue
            # Struct objects copy by value
            mymsg = msg
            mymsg += struct.pack('<H', len(addr))
            mymsg += addr
            self.bcast_send.sendto(mymsg, (self.bcast_host, self.bcast_port))

    def advertise(self, topic):
        """
        Advertise the given topic.  Do this before calling publish().
        """
        if len(topic) > TOPIC_MAXLENGTH:
            raise Exception('Topic length %d exceeds maximum %d'
                            %(len(topic), TOPICLENGTH))
        publisher = {}
<<<<<<< HEAD
        publisher['socket'] = self.context.socket(zmq.PUB)
        inproc_addr = 'inproc://%s' % (topic)
        publisher['socket'].bind(inproc_addr)
        tcp_addr = 'tcp://%s' % (self.ipaddr)
        tcp_port = publisher['socket'].bind_to_random_port(tcp_addr)
        tcp_addr += ':%d' % (tcp_port)
=======
        publisher['socket'] = self.pub_socket
        inproc_addr = 'inproc://%s'%(topic)
        # TODO: consider race condition in this test and set:
        if inproc_addr not in self.pub_socket_addrs:
            publisher['socket'].bind(inproc_addr)
            self.pub_socket_addrs.append(inproc_addr)
        tcp_addr = [a for a in self.pub_socket_addrs if a.startswith('inproc')][0]
>>>>>>> e450a251
        publisher['addrs'] = [inproc_addr, tcp_addr]
        publisher['topic'] = topic
        self.publishers.append(publisher)
        self.poller.register(publisher['socket'], zmq.POLLIN)
        self._advertise(publisher)

    def _subscribe(self, subscriber):
        """
        Internal method to pack and broadcast SUB message.
        """
        msg = ''
        msg += struct.pack('<H', VERSION)
        # TODO: pack the GUID more efficiently; should only need one call to
        # struct.pack()
        for i in range(0,GUID_LENGTH):
            msg += struct.pack('<B', (GUID.int >> i*8) & 0xFF)
        msg += struct.pack('<H', len(subscriber['topic']))
        msg += subscriber['topic']
        msg += struct.pack('<B', OP_SUB)
        # Flags unused for now
        flags = [0x00] * FLAGS_LENGTH
        msg += struct.pack('<%dB'%(FLAGS_LENGTH), *flags)
        # Null body
        self.bcast_send.sendto(msg, (self.bcast_host, self.bcast_port))

    def subscribe(self, topic, cb):
        """
        Subscribe to the given topic.  Received messages will be passed to
        given the callback, which should have the signature: cb(topic, msg).
        """
        # Record what we're doing
        subscriber = {}
        subscriber['topic'] = topic
        subscriber['cb'] = cb
        self.subscribers.append(subscriber)
        self._subscribe(subscriber)

    def publish(self, topic, msg):
        """
        Publish the given message on the given topic.  You should have called
        advertise() on the topic first.
        """
        [p['socket'].send(msg) for p in self.publishers if p['topic'] == topic]

    def _handle_adv_sub(self, msg):
        """
        Internal method to handle receipt of SUB and ADV messages.
        """
        try:
            data, addr = msg
            #print('%s sent %s'%(addr, data))
            # Unpack the header
            offset = 0
            version = struct.unpack_from('<H', data, offset)[0]
            if version != VERSION:
                print('Warning: mismatched protocol versions: %d != %d'
                      %(version, VERSION))
            offset += 2
            guid = 0
            for i in range(0,GUID_LENGTH):
                guid += struct.unpack_from('<B', data, offset)[0] << 8*i
                offset += 1
            topiclength = struct.unpack_from('<H', data, offset)[0]
            offset += 2
            topic = data[offset:offset+topiclength]
            offset += topiclength
            op = struct.unpack_from('<B', data, offset)[0]
            offset += 1
            flags = struct.unpack_from('<%dB'%(FLAGS_LENGTH), data, offset)
            offset += FLAGS_LENGTH

            if op == OP_ADV:
                # Unpack the ADV body
                adv = {}
<<<<<<< HEAD
                if len(data) != (length + 3):
                    print('Warning: message length mismatch (expected %d, but '
                          'received %d); ignoring.' % ((length+3), len(data)))
                    return
                topiclength = struct.unpack_from('<H', data, offset)[0]
                offset += 2
                adv['topic'] = data[offset:offset+topiclength]
                offset += topiclength
                guid = 0
                for i in range(0, GUID_LENGTH):
                    guid += struct.unpack_from('<B', data, offset)[0] << 8*i
                    offset += 1
                adv['guid'] = uuid.UUID(int=guid)
                addresseslength = struct.unpack_from('<H', data, offset)[0]
                offset += 2
                adv['addresses'] = data[offset:offset+addresseslength].split()
                offset += addresseslength
                #print('ADV: %s'%(adv))

=======
                adv['topic'] = topic
                adv['guid'] = guid
                adv['flags'] = flags
                addresslength = struct.unpack_from('<H', data, offset)[0]
                offset += 2
                adv['address'] = data[offset:offset+addresslength]
                offset += addresslength
                print('ADV: %s'%(adv))
                
>>>>>>> e450a251
                # Are we interested in this topic?
                if [s for s in self.subscribers if s['topic'] == adv['topic']]:
                    # Yes, we're interested; make a connection
                    self._connect_subscriber(adv)

            elif op == OP_SUB:
<<<<<<< HEAD
                # Unpack the SUB body,  which is:
                #   TOPICLENGTH: 2 bytes; length, in bytes, of TOPIC
                #   TOPIC: string
                sub = {}
                if len(data) != (length + 3):
                    print('Warning: message length mismatch (expected %d, but '
                          'received %d); ignoring.' % ((length+3), len(data)))
                    return
                topiclength = struct.unpack_from('<H', data, offset)[0]
                offset += 2
                sub['topic'] = data[offset:offset+topiclength]
                offset += topiclength
                #print('SUB: %s'%(sub))

=======
                # The SUB body is NULL
                print('SUB: %s'%(sub))
>>>>>>> e450a251
                # If we're publishing this topic, re-advertise it to allow the
                # new subscriber to find us.
                [self._advertise(p) for p in self.publishers if p['topic'] == topic]

            else:
                print('Warning: got unrecognized OP: %d' % (op))

        except Exception as e:
            print('Warning: exception while processing SUB or ADV message: %s' % (e))

    def _connect_subscriber(self, adv):
        """
        Internal method to connect to a publisher.
        """
        # Choose the best address to use.  If the publisher's GUID is the same
        # as our GUID, then we must both be in the same process, in which case
        # we'd like to use an 'inproc://' address.  Otherwise, fall back on
        # 'tcp://'.
<<<<<<< HEAD
        print('Addresses: %s' % (adv['addresses']))
        tcpaddrs = [a for a in adv['addresses'] if a.startswith('tcp')]
        inprocaddrs = [a for a in adv['addresses'] if a.startswith('inproc')]
        if adv['guid'] == GUID and inprocaddrs:
            addr = inprocaddrs[0]
=======
        if adv['address'].startswith('tcp'):
            pass
        elif adv['address'].startswith('inproc') and adv['guid'] != GUID:
                # Not us; skip it
                return
>>>>>>> e450a251
        else:
            print('Warning: ingoring unknown address type: %s'%(adv['address']))
            return

        # Are we already connected to this publisher for this topic?
        for i in range(0, len(self.sub_connections)):
            c = self.sub_connections[i]
            if c['topic'] == adv['topic'] and c['guid'] == adv['guid']:
                # It's the same publisher
        
        if [c for c in self.sub_connections if c['addr'] == addr]:
            print('Not connecting again to %s' % (addr))
            return
        # Create a zmq socket
        sock = self.context.socket(zmq.SUB)
        conn = {}
        conn['socket'] = sock
        conn['topic'] = adv['topic']
        conn['addr'] = addr
        conn['guid'] = adv['guid']
        # Subscribe to all messages by specifying an empty filter string.
        # By default, a SUB socket filters out all messages.
        sock.setsockopt(zmq.SUBSCRIBE, '')
        self.sub_connections.append(conn)
        sock.connect(addr)
        self.poller.register(sock, zmq.POLLIN)
        print('Connected to %s for %s' % (addr, adv['topic']))

    def _advertisement_repeater(self):
        [self._advertise(p) for p in self.publishers]
        self.adv_timer = threading.Timer(ADV_REPEAT_PERIOD, self._advertisement_repeater)
        self.adv_timer.start()

    def spinOnce(self, timeout=-1):
        """
        Check once for incoming messages, invoking callbacks for received
        messages.  Wait for up to timeout seconds.  For no waiting, set
        timeout=0. To wait forever, set timeout=-1.
        """
        if timeout < 0:
            # zmq interprets timeout=None as infinite
            timeout = None
        else:
            # zmq wants the timeout in milliseconds
            timeout = int(timeout*1e3)
        # Look for sockets that are ready to read
        events = self.poller.poll(timeout)
        # Process the events
        for e in events:
            # Is it the broadcast socket, which we manage?
            if e[0] == self.bcast_recv.fileno():
                # Assume that we get the whole message in one go
                self._handle_adv_sub(self.bcast_recv.recvfrom(UDP_MAX_SIZE))
            else:
                # Must be a zmq socket
                sock = e[0]
                # Look up the connection associated with this socket
                conns = [c for c in self.sub_connections if c['socket'] == sock]
                if conns:
                    conn = conns[0]
                    topic = conn['topic']
                    # Get the message (assuming that we get it all in one read)
                    msg = sock.recv()
                    # Invoke all the callbacks registered for this topic.
                    [s['cb'](topic, msg) for s in self.subscribers if s['topic'] == topic]

    def spin(self):
        """
        Give control to the message event loop.
        """
        while True:
            self.spinOnce(0.01)

# Stolen from rosgraph
# https://github.com/ros/ros_comm/blob/hydro-devel/tools/rosgraph/src/rosgraph/network.py
# cache for performance reasons
_local_addrs = None


def get_local_addresses(use_ipv6=False):
    """
    :returns: known local addresses. Not affected by ROS_IP/ROS_HOSTNAME,
``[str]``
    """
    # cache address data as it can be slow to calculate
    global _local_addrs
    if _local_addrs is not None:
        return _local_addrs

    local_addrs = None
    if platform.system() in ['Linux', 'FreeBSD', 'Darwin']:
        # unix-only branch
        v4addrs = []
        v6addrs = []
        import netifaces
        for iface in netifaces.interfaces():
            try:
                ifaddrs = netifaces.ifaddresses(iface)
            except ValueError:
                # even if interfaces() returns an interface name
                # ifaddresses() might raise a ValueError
                # https://bugs.launchpad.net/ubuntu/+source/netifaces/+bug/753009
                continue
            if socket.AF_INET in ifaddrs:
                v4addrs.extend([addr['addr'] for addr in ifaddrs[socket.AF_INET]])
            if socket.AF_INET6 in ifaddrs:
                v6addrs.extend([addr['addr'] for addr in ifaddrs[socket.AF_INET6]])
        if use_ipv6:
            local_addrs = v6addrs + v4addrs
        else:
            local_addrs = v4addrs
    else:
        # cross-platform branch, can only resolve one address
        if use_ipv6:
            local_addrs = [host[4][0] for host in socket.getaddrinfo(socket.gethostname(), 0, 0, 0, socket.SOL_TCP)]
        else:
            local_addrs = [host[4][0] for host in socket.getaddrinfo(socket.gethostname(), 0, socket.AF_INET, 0, socket.SOL_TCP)]
    _local_addrs = local_addrs
    return local_addrs<|MERGE_RESOLUTION|>--- conflicted
+++ resolved
@@ -24,7 +24,7 @@
 
 # Defaults and overrides
 ADV_SUB_PORT = 11312
-ADV_SUB_HOST = None
+ADV_SUB_HOST = '255.255.255.255'
 DZMQ_PORT_KEY = 'DZMQ_BCAST_PORT'
 DZMQ_HOST_KEY = 'DZMQ_BCAST_HOST'
 DZMQ_IP_KEY = 'DZMQ_IP'
@@ -35,14 +35,9 @@
 UDP_MAX_SIZE = 512
 GUID_LENGTH = 16
 ADV_REPEAT_PERIOD = 1.0
-VERSION = 0x0001
-TOPIC_MAXLENGTH = 192
-FLAGS_LENGTH = 16
-ADDRESS_MAXLENGTH = 267
 
 # We want this called once per process
 GUID = uuid.uuid1()
-
 
 class DZMQ:
     """
@@ -66,7 +61,7 @@
     def __init__(self, context=None):
         self.context = context or zmq.Context.instance()
 
-        # Determine network addresses.  Look at environment variables, and
+        # Determine network addresses.  Look at environment variables, and 
         # fall back on defaults.
 
         # What's our broadcast port?
@@ -90,7 +85,6 @@
             # Try to find a non-loopback interface and then compute a broadcast
             # address from it.
             addrs = get_local_addresses()
-            print(addrs)
             non_local_addrs = [x for x in addrs if not x.startswith('127')]
             if len(non_local_addrs) == 0:
                 # Oh, well.
@@ -99,18 +93,16 @@
                 # Take the first non-local one.
                 self.ipaddr = non_local_addrs[0]
 
-        self.bcast_host = '.'.join(self.ipaddr.split('.')[:-1] + ['255'])
-
         # Set up to listen to broadcasts
-        self.bcast_recv = socket.socket(socket.AF_INET,  # Internet
-                                        socket.SOCK_DGRAM)  # UDP
+        self.bcast_recv = socket.socket(socket.AF_INET, # Internet
+                                        socket.SOCK_DGRAM) # UDP
         self.bcast_recv.setsockopt(socket.SOL_SOCKET, socket.SO_REUSEADDR, 1)
         if platform.system() in ['Darwin']:
             self.bcast_recv.setsockopt(socket.SOL_SOCKET, socket.SO_REUSEPORT, 1)
         self.bcast_recv.bind((self.bcast_host, self.bcast_port))
         # Set up to send broadcasts
-        self.bcast_send = socket.socket(socket.AF_INET,  # Internet
-                                        socket.SOCK_DGRAM)  # UDP
+        self.bcast_send = socket.socket(socket.AF_INET, # Internet
+                                        socket.SOCK_DGRAM) # UDP
         self.bcast_send.setsockopt(socket.SOL_SOCKET, socket.SO_BROADCAST, 1)
 
         # Bookkeeping (which should be cleaned up)
@@ -119,25 +111,11 @@
         self.sub_connections = []
         self.poller = zmq.Poller()
         self.poller.register(self.bcast_recv, zmq.POLLIN)
-        self.poller.register(self.pub_socket, zmq.POLLIN)
         # TODO: figure out what happens with multiple classes
         self.adv_timer = None
         self._advertisement_repeater()
         signal.signal(signal.SIGINT, self._sighandler)
 
-        # Set up the one pub socket that we'll use
-        self.pub_socket = self.context.socket(zmq.PUB)
-        self.pub_socket_addrs = []
-        tcp_addr = 'tcp://%s'%(self.ipaddr)
-        tcp_port = self.pub_socket.bind_to_random_port(tcp_addr)
-        tcp_addr += ':%d'%(tcp_port)
-        if len(tcp_addr) > ADDRESS_MAXLENGTH:
-            raise Exception('TCP address length %d exceeds maximum %d'
-                            %(len(tcp_addr), ADDRESS_MAXLENGTH))
-        self.pub_socket_addrs.append(tcp_addr) 
-        self.sub_socket = self.context.socket(zmq.SUB)
-        self.sub_socket_addrs = []
-
     def _sighandler(self, sig, frame):
         self.adv_timer.cancel()
         sys.exit(0)
@@ -146,65 +124,31 @@
         """
         Internal method to pack and broadcast ADV message.
         """
-<<<<<<< HEAD
         body = ''
         body += struct.pack('<H', len(publisher['topic']))
         body += publisher['topic']
-        for i in range(0, GUID_LENGTH):
+        for i in range(0,GUID_LENGTH):
             body += struct.pack('<B', (GUID.int >> i*8) & 0xFF)
         addrs_string = ' '.join(publisher['addrs'])
         body += struct.pack('<H', len(addrs_string))
         body += addrs_string
 
-=======
->>>>>>> e450a251
         msg = ''
-        msg += struct.pack('<H', VERSION)
-        # TODO: pack the GUID more efficiently; should only need one call to
-        # struct.pack()
-        for i in range(0,GUID_LENGTH):
-            msg += struct.pack('<B', (GUID.int >> i*8) & 0xFF)
-        msg += struct.pack('<H', len(publisher['topic']))
-        msg += publisher['topic']
-        msg += struct.pack('<B', OP_ADV)
-        # Flags unused for now
-        flags = [0x00] * FLAGS_LENGTH
-        msg += struct.pack('<%dB'%(FLAGS_LENGTH), *flags)
-        # We'll announce once for each address
-        for addr in publisher['addrs']:
-            if addr.startswith('inproc'):
-                # We don't broadcast inproc addresses        
-                continue
-            # Struct objects copy by value
-            mymsg = msg
-            mymsg += struct.pack('<H', len(addr))
-            mymsg += addr
-            self.bcast_send.sendto(mymsg, (self.bcast_host, self.bcast_port))
+        msg += struct.pack('<BH', OP_ADV, len(body))
+        msg += body
+        self.bcast_send.sendto(msg, (self.bcast_host, self.bcast_port))
 
     def advertise(self, topic):
         """
         Advertise the given topic.  Do this before calling publish().
         """
-        if len(topic) > TOPIC_MAXLENGTH:
-            raise Exception('Topic length %d exceeds maximum %d'
-                            %(len(topic), TOPICLENGTH))
         publisher = {}
-<<<<<<< HEAD
         publisher['socket'] = self.context.socket(zmq.PUB)
-        inproc_addr = 'inproc://%s' % (topic)
+        inproc_addr = 'inproc://%s'%(topic)
         publisher['socket'].bind(inproc_addr)
-        tcp_addr = 'tcp://%s' % (self.ipaddr)
+        tcp_addr = 'tcp://%s'%(self.ipaddr)
         tcp_port = publisher['socket'].bind_to_random_port(tcp_addr)
-        tcp_addr += ':%d' % (tcp_port)
-=======
-        publisher['socket'] = self.pub_socket
-        inproc_addr = 'inproc://%s'%(topic)
-        # TODO: consider race condition in this test and set:
-        if inproc_addr not in self.pub_socket_addrs:
-            publisher['socket'].bind(inproc_addr)
-            self.pub_socket_addrs.append(inproc_addr)
-        tcp_addr = [a for a in self.pub_socket_addrs if a.startswith('inproc')][0]
->>>>>>> e450a251
+        tcp_addr += ':%d'%(tcp_port)
         publisher['addrs'] = [inproc_addr, tcp_addr]
         publisher['topic'] = topic
         self.publishers.append(publisher)
@@ -215,19 +159,16 @@
         """
         Internal method to pack and broadcast SUB message.
         """
+        body = ''
+        offset = 0
+        body += struct.pack('<H', len(subscriber['topic']))
+        offset += 2
+        body += subscriber['topic']
+        offset += len(subscriber['topic'])
+
         msg = ''
-        msg += struct.pack('<H', VERSION)
-        # TODO: pack the GUID more efficiently; should only need one call to
-        # struct.pack()
-        for i in range(0,GUID_LENGTH):
-            msg += struct.pack('<B', (GUID.int >> i*8) & 0xFF)
-        msg += struct.pack('<H', len(subscriber['topic']))
-        msg += subscriber['topic']
-        msg += struct.pack('<B', OP_SUB)
-        # Flags unused for now
-        flags = [0x00] * FLAGS_LENGTH
-        msg += struct.pack('<%dB'%(FLAGS_LENGTH), *flags)
-        # Null body
+        msg += struct.pack('<BH', OP_SUB, len(body))
+        msg += body
         self.bcast_send.sendto(msg, (self.bcast_host, self.bcast_port))
 
     def subscribe(self, topic, cb):
@@ -256,74 +197,55 @@
         try:
             data, addr = msg
             #print('%s sent %s'%(addr, data))
-            # Unpack the header
+            # Unpack the header, which is:
+            #   OP: 1 byte
+            #   LENGTH: 2 bytes; length, in bytes, of the body to follow
             offset = 0
-            version = struct.unpack_from('<H', data, offset)[0]
-            if version != VERSION:
-                print('Warning: mismatched protocol versions: %d != %d'
-                      %(version, VERSION))
-            offset += 2
-            guid = 0
-            for i in range(0,GUID_LENGTH):
-                guid += struct.unpack_from('<B', data, offset)[0] << 8*i
-                offset += 1
-            topiclength = struct.unpack_from('<H', data, offset)[0]
-            offset += 2
-            topic = data[offset:offset+topiclength]
-            offset += topiclength
             op = struct.unpack_from('<B', data, offset)[0]
             offset += 1
-            flags = struct.unpack_from('<%dB'%(FLAGS_LENGTH), data, offset)
-            offset += FLAGS_LENGTH
+            length = struct.unpack_from('<H', data, offset)[0]
+            offset += 2
 
             if op == OP_ADV:
-                # Unpack the ADV body
+                # Unpack the ADV body,  which is:
+                #   TOPICLENGTH: 2 bytes; length, in bytes, of TOPIC
+                #   TOPIC: string
+                #   GUID: 16 bytes; ID that is unique to the process, generated according to RFC 4122
+                #   ADDRESSESLENGTH: 2 bytes; length, in bytes, of ADDRESSES
+                #   ADDRESSES: space-separated string of zeromq endpoint URIs
                 adv = {}
-<<<<<<< HEAD
                 if len(data) != (length + 3):
                     print('Warning: message length mismatch (expected %d, but '
-                          'received %d); ignoring.' % ((length+3), len(data)))
+                          'received %d); ignoring.'%((length+3), len(data)))
                     return
                 topiclength = struct.unpack_from('<H', data, offset)[0]
                 offset += 2
                 adv['topic'] = data[offset:offset+topiclength]
                 offset += topiclength
                 guid = 0
-                for i in range(0, GUID_LENGTH):
+                for i in range(0,GUID_LENGTH):
                     guid += struct.unpack_from('<B', data, offset)[0] << 8*i
                     offset += 1
-                adv['guid'] = uuid.UUID(int=guid)
+                adv['guid'] = uuid.UUID(int=guid) 
                 addresseslength = struct.unpack_from('<H', data, offset)[0]
                 offset += 2
                 adv['addresses'] = data[offset:offset+addresseslength].split()
                 offset += addresseslength
                 #print('ADV: %s'%(adv))
-
-=======
-                adv['topic'] = topic
-                adv['guid'] = guid
-                adv['flags'] = flags
-                addresslength = struct.unpack_from('<H', data, offset)[0]
-                offset += 2
-                adv['address'] = data[offset:offset+addresslength]
-                offset += addresslength
-                print('ADV: %s'%(adv))
                 
->>>>>>> e450a251
                 # Are we interested in this topic?
                 if [s for s in self.subscribers if s['topic'] == adv['topic']]:
                     # Yes, we're interested; make a connection
                     self._connect_subscriber(adv)
 
             elif op == OP_SUB:
-<<<<<<< HEAD
                 # Unpack the SUB body,  which is:
                 #   TOPICLENGTH: 2 bytes; length, in bytes, of TOPIC
                 #   TOPIC: string
                 sub = {}
                 if len(data) != (length + 3):
                     print('Warning: message length mismatch (expected %d, but '
-                          'received %d); ignoring.' % ((length+3), len(data)))
+                          'received %d); ignoring.'%((length+3), len(data)))
                     return
                 topiclength = struct.unpack_from('<H', data, offset)[0]
                 offset += 2
@@ -331,19 +253,15 @@
                 offset += topiclength
                 #print('SUB: %s'%(sub))
 
-=======
-                # The SUB body is NULL
-                print('SUB: %s'%(sub))
->>>>>>> e450a251
                 # If we're publishing this topic, re-advertise it to allow the
                 # new subscriber to find us.
-                [self._advertise(p) for p in self.publishers if p['topic'] == topic]
+                [self._advertise(p) for p in self.publishers if p['topic'] == sub['topic']]
 
             else:
-                print('Warning: got unrecognized OP: %d' % (op))
+                print('Warning: got unrecognized OP: %d'%(op))
 
         except Exception as e:
-            print('Warning: exception while processing SUB or ADV message: %s' % (e))
+            print('Warning: exception while processing SUB or ADV message: %s'%(e))
 
     def _connect_subscriber(self, adv):
         """
@@ -353,31 +271,16 @@
         # as our GUID, then we must both be in the same process, in which case
         # we'd like to use an 'inproc://' address.  Otherwise, fall back on
         # 'tcp://'.
-<<<<<<< HEAD
-        print('Addresses: %s' % (adv['addresses']))
+        print('Addresses: %s'%(adv['addresses']))
         tcpaddrs = [a for a in adv['addresses'] if a.startswith('tcp')]
         inprocaddrs = [a for a in adv['addresses'] if a.startswith('inproc')]
         if adv['guid'] == GUID and inprocaddrs:
             addr = inprocaddrs[0]
-=======
-        if adv['address'].startswith('tcp'):
-            pass
-        elif adv['address'].startswith('inproc') and adv['guid'] != GUID:
-                # Not us; skip it
-                return
->>>>>>> e450a251
-        else:
-            print('Warning: ingoring unknown address type: %s'%(adv['address']))
-            return
-
-        # Are we already connected to this publisher for this topic?
-        for i in range(0, len(self.sub_connections)):
-            c = self.sub_connections[i]
-            if c['topic'] == adv['topic'] and c['guid'] == adv['guid']:
-                # It's the same publisher
-        
+        else:
+            addr = tcpaddrs[0]
+        # Check for existing connection to this guy; we only want one.
         if [c for c in self.sub_connections if c['addr'] == addr]:
-            print('Not connecting again to %s' % (addr))
+            print('Not connecting again to %s'%(addr))
             return
         # Create a zmq socket
         sock = self.context.socket(zmq.SUB)
@@ -385,14 +288,13 @@
         conn['socket'] = sock
         conn['topic'] = adv['topic']
         conn['addr'] = addr
-        conn['guid'] = adv['guid']
         # Subscribe to all messages by specifying an empty filter string.
         # By default, a SUB socket filters out all messages.
         sock.setsockopt(zmq.SUBSCRIBE, '')
         self.sub_connections.append(conn)
         sock.connect(addr)
         self.poller.register(sock, zmq.POLLIN)
-        print('Connected to %s for %s' % (addr, adv['topic']))
+        print('Connected to %s for %s'%(addr, adv['topic']))
 
     def _advertisement_repeater(self):
         [self._advertise(p) for p in self.publishers]
@@ -430,7 +332,8 @@
                     # Get the message (assuming that we get it all in one read)
                     msg = sock.recv()
                     # Invoke all the callbacks registered for this topic.
-                    [s['cb'](topic, msg) for s in self.subscribers if s['topic'] == topic]
+                    [s['cb'](topic, msg) for s in self.subscribers if s['topic']
+== topic]
 
     def spin(self):
         """
@@ -443,8 +346,6 @@
 # https://github.com/ros/ros_comm/blob/hydro-devel/tools/rosgraph/src/rosgraph/network.py
 # cache for performance reasons
 _local_addrs = None
-
-
 def get_local_addresses(use_ipv6=False):
     """
     :returns: known local addresses. Not affected by ROS_IP/ROS_HOSTNAME,
