import socket
import zmq
import uuid
import os
import logging
import platform
import struct
import atexit
from collections import defaultdict
import sys
import time
import netifaces
import base64
import json
try:
    from bson import Binary, BSON
except ImportError:
    BSON = None

try:
    import numpy as np
except ImportError:
    np = None

from .utils import get_log


# Defaults and overrides
ADV_SUB_PORT = 11312
MULTICAST_GRP = '224.1.1.1'
DZMQ_PORT_KEY = 'DZMQ_BCAST_PORT'
DZMQ_HOST_KEY = 'DZMQ_BCAST_HOST'
DZMQ_IP_KEY = 'DZMQ_IP'
DZMQ_IFACE_KEY = 'DZMQ_IFACE'

# Constants
OP_ADV = 0x01
OP_SUB = 0x02
OP_SYN = 0x03

PUB_HB = b'H'
PUB_MSG = b'M'

UDP_MAX_SIZE = 512
GUID_LENGTH = 16
ADV_REPEAT_PERIOD = 1.11
HB_REPEAT_PERIOD = 1.0
VERSION = 0x0001
TOPIC_MAXLENGTH = 192
FLAGS_LENGTH = 16
ADDRESS_MAXLENGTH = 267
DEBUG = False


def unpack_msg(data):
    """
    Unpack a binary data message into a dictionary.

    Parameters
    ----------
    data : bytes
        Binary data message.

    Returns
    -------
    out : dict
        Unpacked message.
    """
    def unpack(obj):
        if not BSON:
            obj = json.loads(obj.decode('utf-8'))
        for (key, value) in obj.items():
            if isinstance(value, dict):
                if ('shape' in value and 'dtype' in value and 'data' in value
                        and np):
                    if BSON is None:
                        value['data'] = base64.b64decode(value['data'])
                        obj[key] = np.fromstring(value['data'],
                                                 dtype=value['dtype'])
                    else:
                        obj[key] = np.frombuffer(value['data'],
                                                 dtype=value['dtype'])
                    obj[key] = obj[key].reshape(value['shape'])
                else:
                    # Make sure to recurse into sub-dicts
                    obj[key] = unpack(value)
        return obj

    if BSON is None:
        return unpack(data)
    else:
        return unpack(BSON(data).decode())


def pack_msg(obj):
    """
    Pack an object into a binary data message.

    Parameters
    ----------
    obj : str or dictionary
        Object to pack.

    Returns
    -------
    out : bytes
        Binary data message.
    """
    if not isinstance(obj, dict):
        obj = dict(___payload__=obj)
    for (key, value) in obj.items():
        if np and isinstance(value, np.ndarray):
            if BSON is None:
                data = base64.b64encode(value.tobytes()).decode('utf-8')
            else:
                data = Binary(value.tobytes())
            obj[key] = dict(shape=value.shape,
                            dtype=value.dtype.str,
                            data=data)
        elif isinstance(value, dict):  # Make sure we recurse into sub-dicts
            obj[key] = pack_msg(value)
    print(obj)
    if BSON is None:
        return json.dumps(obj).encode('utf-8')
    else:
        return BSON.encode(obj)


class DZMQ(object):

    """
    This class provides a basic pub/sub system with discovery.  Basic
    publisher:

    import pybsonmq
    d = pybsonmq.DZMQ()
    d.advertise('foo')
    msg = 'bar'
    while True:
        d.publish('foo', msg)
        d.spinOnce(0.1)

    Basic subscriber:

    from __future__ import print_function
    import pybsonmq
    d = pybsonmq.DZMQ()
    d.subscribe('foo', lambda topic,msg: print('Got %s on %s'%(topic,msg)))
    d.spin()

    """

    def __init__(self, context=None, log=None, address=None):
        """ Initialize the DZMQ interface

        Parameters
        ----------
        context : zmq.Context, optional
            zmq Context instance.
        log : logging.Logger
            Logger instance.
        address : str
            Valid ZMQ address: tcp:// or ipc://.
        """
        self.context = context or zmq.Context.instance()
        self.log = log or get_log()
        self.guid = uuid.uuid4()

        atexit.register(self.close)

        if DEBUG:
            self.log.setLevel(logging.DEBUG)

        # Determine network addresses.  Look at environment variables, and
        # fall back on defaults.

        # What IP address will we give to others to use when contacting us?
        addrs = []
        if DZMQ_IP_KEY in os.environ:
            addrs = get_local_addresses(addrs=[os.environ[DZMQ_IP_KEY]])
        elif DZMQ_IFACE_KEY in os.environ:
            addrs = get_local_addresses(ifaces=[os.environ[DZMQ_IFACE_KEY]])
        if not addrs:
            addrs = get_local_addresses()
        if addrs:
            self.ipaddr = addrs[0]['addr']
            self.bcast_host = addrs[0]['broadcast']
        else:
            if sys.platform == 'win32':
                self.ipaddr = '127.0.0.1'
                self.bcast_host = '255.255.255.255'
            elif 'linux' in sys.platform:
                self.ipaddr = '127.0.0.255'
                self.bcast_host = '127.0.0.255'
            else:
                self.ipaddr = '127.0.0.1'
                self.bcast_host = MULTICAST_GRP

        self.address = address

        # What's our broadcast port?
        if DZMQ_PORT_KEY in os.environ:
            self.bcast_port = int(os.environ[DZMQ_PORT_KEY])
        else:
            # Take the default
            self.bcast_port = ADV_SUB_PORT
        # What's our broadcast host?
        if DZMQ_HOST_KEY in os.environ:
            self.bcast_host = os.environ[DZMQ_HOST_KEY]
        else:
            pass

        # Set up to listen to broadcasts
        self.bcast_recv = socket.socket(socket.AF_INET,  # Internet
                                        socket.SOCK_DGRAM,  # UDP
                                        socket.IPPROTO_UDP)
        self.bcast_recv.setsockopt(socket.SOL_SOCKET, socket.SO_REUSEADDR, 1)

        if platform.system() in ['Darwin']:
            self.bcast_recv.setsockopt(socket.SOL_SOCKET,
                                       socket.SO_REUSEPORT, 1)

        try:
            self._start_bcast_recv()
        except Exception:
            self.log.error("Could not open (%s, %s)" %
                           (self.bcast_host, self.bcast_port))
            raise

        # Set up to send broadcasts
        self.bcast_send = socket.socket(socket.AF_INET,  # Internet
                                        socket.SOCK_DGRAM,  # UDP
                                        socket.IPPROTO_UDP)
        self.bcast_send.setsockopt(socket.SOL_SOCKET, socket.SO_BROADCAST, 1)
        if self.bcast_host == MULTICAST_GRP:
            self.bcast_send.setsockopt(socket.IPPROTO_IP,
                                       socket.IP_MULTICAST_TTL, 2)

        # Bookkeeping (which should be cleaned up)
        self.publishers = []
        self.subscribers = []
        self.sub_connections = []
        self.poller = zmq.Poller()
        self._listeners = defaultdict(dict)

        # Set up the one pub and one sub socket that we'll use
        self.pub_socket = self.context.socket(zmq.PUB)
        self.pub_socket_addrs = []
        if not self.address:
            tcp_addr = 'tcp://%s' % (self.ipaddr)
            tcp_port = self.pub_socket.bind_to_random_port(tcp_addr)
            tcp_addr += ':%d' % (tcp_port)
            self.address = tcp_addr
        else:
            self.pub_socket.bind(self.address)

        if len(self.address) > ADDRESS_MAXLENGTH:
            raise Exception('Address length %d exceeds maximum %d'
                            % (len(self.address), ADDRESS_MAXLENGTH))
        self.pub_socket_addrs.append(self.address)
        self.pub_socket.setsockopt(zmq.LINGER, 0)
        self.sub_socket = self.context.socket(zmq.SUB)
        self.sub_socket.setsockopt(zmq.LINGER, 0)
        self.sub_socket_addrs = []

        self.poller.register(self.bcast_recv, zmq.POLLIN)
        self.poller.register(self.sub_socket, zmq.POLLIN)

        self._last_hb_time = 0
        self._hb_queue = []
        self._last_adv_time = 0
        self._adv_queue = []

    def _start_bcast_recv(self):
        if self.bcast_host == MULTICAST_GRP:
            self.bcast_recv.bind(('', self.bcast_port))
            mreq = struct.pack("4sl", socket.inet_aton(MULTICAST_GRP),
                               socket.INADDR_ANY)
            self.log.debug(self.bcast_port)
            self.log.debug(mreq)
            self.bcast_recv.setsockopt(socket.IPPROTO_IP,
                                       socket.IP_ADD_MEMBERSHIP,
                                       mreq)
        else:
            self.bcast_recv.bind((self.bcast_host, self.bcast_port))
            self.log.info("Opened (%s, %s)" %
                          (self.bcast_host, self.bcast_port))

    def _advertise(self, publisher):
        """
        Internal method to pack and broadcast ADV message.
        """
        msg = b''
        msg += struct.pack('<H', VERSION)
        msg += self.guid.bytes
        msg += struct.pack('<B', len(publisher['topic']))
        msg += publisher['topic'].encode('utf-8')
        msg += struct.pack('<B', OP_ADV)
        # Flags unused for now
        flags = [0x00] * FLAGS_LENGTH
        msg += struct.pack('<%dB' % (FLAGS_LENGTH), *flags)
        # We'll announce once for each address
        for addr in publisher['addresses']:
            if addr.startswith('inproc'):
                # Don't broadcast inproc addresses
                continue
            # Struct objects copy by value
            mymsg = msg
            mymsg += struct.pack('<H', len(addr))
            mymsg += addr.encode('utf-8')
            self.bcast_send.sendto(mymsg, (self.bcast_host, self.bcast_port))

    def advertise(self, topic):
        """
        Advertise the given topic.  Do this before calling publish().

        Parameters
        ----------
        topic : str
            Topic name.
        """
        if len(topic) > TOPIC_MAXLENGTH:
            raise Exception('Topic length %d exceeds maximum %d'
                            % (len(topic), TOPIC_MAXLENGTH))
        publisher = {}
        publisher['socket'] = self.pub_socket
        inproc_addr = 'inproc://%s' % topic

        if inproc_addr not in self.pub_socket_addrs:
            publisher['socket'].bind(inproc_addr)
            self.pub_socket_addrs.append(inproc_addr)
        address = [a for a in self.pub_socket_addrs
                   if a.startswith(('tcp', 'ipc'))][0]
        publisher['addresses'] = [inproc_addr, address]
        publisher['topic'] = topic
        self.publishers.append(publisher)
        self._advertise(publisher)

        # Also connect to internal subscribers, if there are any
        adv = {}
        adv['topic'] = topic
        adv['address'] = inproc_addr
        adv['guid'] = self.guid
        for sub in self.subscribers:
            if sub['topic'] == topic:
                self._connect_subscriber(adv)

    def unadvertise(self, topic):
        """
        Unadvertise a topic.

        Parameters
        ----------
        topic : str
            Topic name.
        """
        self.publishers = [p for p in self.publishers if p['topic'] != topic]

    def _subscribe(self, subscriber):
        """
        Internal method to pack and broadcast SUB message.
        """
        msg = b''
        msg += struct.pack('<H', VERSION)
        msg += self.guid.bytes
        msg += struct.pack('<B', len(subscriber['topic']))
        msg += subscriber['topic'].encode('utf-8')
        msg += struct.pack('<B', OP_SUB)
        # Flags unused for now
        flags = [0x00] * FLAGS_LENGTH
        msg += struct.pack('<%dB' % FLAGS_LENGTH, *flags)
        # Null body
        self.bcast_send.sendto(msg, (self.bcast_host, self.bcast_port))

    def _synch(self, topic, address):
        """
        Internal method to pack and broadcast SYN message.
        """
        msg = b''
        msg += struct.pack('<H', VERSION)
        msg += self.guid.bytes
        msg += struct.pack('<B', len(topic))
        msg += topic.encode('utf-8')
        msg += struct.pack('<B', OP_SYN)
        # Flags unused for now
        flags = [0x00] * FLAGS_LENGTH
        msg += struct.pack('<%dB' % FLAGS_LENGTH, *flags)
        msg += struct.pack('<H', len(address))
        msg += address.encode('utf-8')
        msg += struct.pack('<H', len(self.address))
        msg += self.address.encode('utf-8')
        self.bcast_send.sendto(msg, (self.bcast_host, self.bcast_port))

    def subscribe(self, topic, cb):
        """
        Subscribe to the given topic.  Received messages will be passed to
        given the callback, which should have the signature: cb(msg).

        topic : str
            Name of topic.
        cb : callable
            Callable that accepts one argument (msg).
        """
        # Record what we're doing
        subscriber = {}
        subscriber['topic'] = topic
        subscriber['cb'] = cb
        self.subscribers.append(subscriber)
        self._subscribe(subscriber)

        # Also connect to internal publishers, if there are any
        adv = {}
        adv['topic'] = subscriber['topic']
        adv['address'] = 'inproc://%s' % subscriber['topic']
        adv['guid'] = self.guid
        for pub in self.publishers:
            if pub['topic'] == subscriber['topic']:
                self._connect_subscriber(adv)

    def unsubscribe(self, topic):
        """
        Unsubscribe from a given topic.

        Parameters
        ----------
        topic : str
            Name of topic.
        """
        self.subscribers = [s for s in self.subscribers if s['topic'] != topic]

    def publish(self, topic, msg):
        """
        Publish the given message on the given topic.  You should have called
        advertise() on the topic first.

        Parameters
        ----------
        topic : str
            Name of topic.
        msg : str or dict
            Mesage to send.
        """
        if [p for p in self.publishers if p['topic'] == topic]:
            msg = pack_msg(msg)
            self.pub_socket.send_multipart((topic.encode('utf-8'), PUB_MSG, msg))

    def _handle_bcast_recv(self, msg):
        """
        Internal method to handle receipt of broadcast messages.
        """
        try:
            data, addr = msg
            # Unpack the header
            offset = 0
            version = struct.unpack_from('<H', data, offset)[0]
            if version != VERSION:
                self.log.warn('Warning: mismatched protocol versions: %d != %d'
                              % (version, VERSION))
            offset += 2
            guid_int = 0
            for i in range(0, GUID_LENGTH):
                guid_int += struct.unpack_from('<B', data, offset)[0] << 8 * i
                offset += 1
            guid = uuid.UUID(int=guid_int)
            topiclength = struct.unpack_from('<B', data, offset)[0]
            offset += 1
            topic = data[offset:offset + topiclength].decode('utf-8')
            offset += topiclength
            op = struct.unpack_from('<B', data, offset)[0]
            offset += 1
            flags = struct.unpack_from('<%dB' % FLAGS_LENGTH, data, offset)
            offset += FLAGS_LENGTH

            if op == OP_ADV:
                # Unpack the ADV body
                adv = {}
                adv['topic'] = topic
                adv['guid'] = guid
                adv['flags'] = flags
                addresslength = struct.unpack_from('<H', data, offset)[0]
                offset += 2
                addr = data[offset:offset + addresslength]
                adv['address'] = addr.decode('utf-8')
                offset += addresslength

                # Are we interested in this topic?
                if [s for s in self.subscribers if s['topic'] == adv['topic']]:
                    # Yes, we're interested; make a connection
                    self._connect_subscriber(adv)

            elif op == OP_SUB:
                # The SUB body is NULL
                # If we're publishing this topic, re-advertise it to allow the
                # new subscriber to find us.
                [self._advertise(p) for p in self.publishers
                 if p['topic'] == topic]

            elif op == OP_SYN:
                # unpack the SYN body
                addresslength = struct.unpack_from('<H', data, offset)[0]
                offset += 2
                pub_addr = data[offset:offset + addresslength].decode('utf-8')
                offset += addresslength
                addresslength = struct.unpack_from('<H', data, offset)[0]
                offset += 2
                sub_addr = data[offset:offset + addresslength].decode('utf-8')
                offset += addresslength

                if pub_addr == self.address and not sub_addr == self.address:
                    if topic not in self._listeners:
                        self._listeners[topic] = dict()
                    self._listeners[topic][sub_addr] = time.time()

            else:
                self.log.warn('Warning: got unrecognized OP: %d' % op)

        except Exception as e:
            self.log.exception(e)
            self.log.warn('Warning: exception while processing SUB or ADV '
                          'message: %s' % e)

    def _connect_subscriber(self, adv):
        """
        Internal method to connect to a publisher.
        """
        # Choose the best address to use.  If the publisher's GUID is the same
        # as our GUID, then we must both be in the same process, in which case
        # we'd like to use an 'inproc://' address.  Otherwise, fall back on
        # 'tcp://'.
        if adv['address'].startswith(('tcp', 'ipc')):
            if adv['guid'] == self.guid:
                # Us; skip it
                return
        elif adv['address'].startswith('inproc'):
            if adv['guid'] != self.guid:
                # Not us; skip it
                return
        else:
            self.log.warn('Warning: ignoring unknown address type: %s' %
                          (adv['address']))
            return

        # Are we already connected to this publisher for this topic?
        if [c for c in self.sub_connections
                if c['topic'] == adv['topic'] and c['guid'] == adv['guid']]:
            return

        # Are we already connected to this publisher for this topic
        # on this address?
        for c in self.sub_connections:
            if c['topic'] == adv['topic'] and c['address'] == adv['address']:
                c['guid'] == adv['guid']
                return

        # Connect our subscriber socket
        conn = {}
        conn['socket'] = self.sub_socket
        conn['topic'] = adv['topic']
        conn['address'] = adv['address']
        conn['guid'] = adv['guid']
        conn['socket'].setsockopt(zmq.SUBSCRIBE, adv['topic'].encode('utf-8'))

        if not any([s['address'] == adv['address']
                    for s in self.sub_connections]):
            conn['socket'].connect(adv['address'])

        self.sub_connections.append(conn)
        self.log.info('Connected to %s for %s (%s != %s)' %
                      (adv['address'], adv['topic'], adv['guid'], self.guid))

    def get_listeners(self, topic):
        """
        Get a list of current listeners for a given topic.

        Parameters
        ----------
        topic : str
            Name of topic.
        """
        if topic not in self._listeners:
            return []
        return [addr for (addr, tstamp) in self._listeners[topic].items()
                if (time.time() - tstamp) < 2 * HB_REPEAT_PERIOD]

    def spinOnce(self, timeout=0.001, allow_respin=True):
        """
        Check for incoming messages, invoking callbacks.

        Parameters
        ----------
        timeout : float
            Timeout in seconds. Wait for up to timeout seconds.  For no
            waiting, set timeout=0. To wait forever, set timeout=-1.
        allow_respin : bool, optional
            Whether to spin again if timeout > 0 with a timeout of 0 to catch
            a follow up message in the queue.  This aids in overall throughput.
        """
        if timeout < 0:
            # zmq interprets timeout=None as infinite
            timeout = None
        else:
            # zmq wants the timeout in milliseconds
            timeout = int(timeout * 1e3)

        # Look for sockets that are ready to read
        items = dict(self.poller.poll(timeout))

        if items.get(self.bcast_recv.fileno(), None) == zmq.POLLIN:
            self._handle_bcast_recv(self.bcast_recv.recvfrom(UDP_MAX_SIZE))

        if items.get(self.sub_socket, None) == zmq.POLLIN:
            # Get the message (assuming that we get it all in one read)
            topic, mtype, msg = self.sub_socket.recv_multipart()
            topic = topic.decode('utf-8')

            msg = unpack_msg(msg)

            subs = [s for s in self.subscribers if s['topic'] == topic]
            if subs:
                if mtype == PUB_HB:
                    self._synch(topic, msg['address'])
                elif mtype == PUB_MSG:
                    if len(msg) == 1 and '___payload__' in msg:
                        msg = msg['___payload__']
                    [s['cb'](msg) for s in subs]
                    self.log.debug('Got message: %s' % topic)
                else:
                    raise ValueError(repr(mtype))

        if (time.time() - self._last_hb_time) > HB_REPEAT_PERIOD:
<<<<<<< HEAD
            self._hb_queue.extend((msg, p) for p in self.publishers)
=======
            if self.publishers:
                msg = pack_msg({'address': self.address})
                for p in self.publishers:
                    topic = p['topic'].encode('utf-8')
                    self.pub_socket.send_multipart((topic, PUB_HB, msg))
>>>>>>> f0ad4398
            self._last_hb_time = time.time()

        elif (time.time() - self._last_adv_time) > ADV_REPEAT_PERIOD:
            self._adv_queue.extend(self.publishers)
            self._last_adv_time = time.time()

        elif self._hb_queue:
            p = self._hb_queue.pop()
            msg = pack_msg({'address': self.address})
            topic = p['topic'].encode('utf-8')
            self.pub_socket.send_multipart((topic, PUB_HB, msg))

        elif self._adv_queue:
            p = self._adv_queue.pop()
            self._advertise(p)

        if timeout > 0 and allow_respin:
            self.spinOnce(timeout=0)

    def spin(self):
        """
        Give control to the message event loop.
        """
        while True:
            self.spinOnce(0.01)

    def close(self):
        """
        Close the DZMQ Interface and all of its ports.
        """
        self.bcast_recv.close()
        self.bcast_send.close()
        self.pub_socket.close()
        self.sub_socket.close()

# Stolen from rosgraph
# https://github.com/ros/ros_comm/blob/hydro-devel/tools/rosgraph/src/rosgraph/network.py
# cache for performance reasons
_local_addrs = None


def get_local_addresses(use_ipv6=False, addrs=None, ifaces=None):
    """
    Get a list of local ip addresses that meet a given criteria.

    Parameters
    ----------
    use_ipv6 : bool, optional
        Whether to allow ipv6 addresses.
    addrs : list of strings, optional
        List of addresses to look for.
    ifaces : list strings, optional
        List of ethernet interfaces.

    Returns
    -------
    address : list of strings
        List of available local ip addresses that meet a given criteria.
    """
    # cache address data as it can be slow to calculate
    global _local_addrs
    if _local_addrs is not None:
        return _local_addrs

    ifaces = ifaces or netifaces.interfaces()

    v4addrs = []
    v6addrs = []
    for iface in ifaces:
        try:
            ifaddrs = netifaces.ifaddresses(iface)
        except ValueError:
            # even if interfaces() returns an interface name
            # ifaddresses() might raise a ValueError
            # https://bugs.launchpad.net/ubuntu/+source/netifaces/+bug/753009
            continue
        if socket.AF_INET in ifaddrs:
            v4addrs.extend([addr
                            for addr in ifaddrs[socket.AF_INET]
                            if 'broadcast' in addr])
        if socket.AF_INET6 in ifaddrs:
            v6addrs.extend([addr
                            for addr in ifaddrs[socket.AF_INET6]
                            if 'broadcast' in addr])
    if use_ipv6:
        local_addrs = v6addrs + v4addrs
    else:
        local_addrs = v4addrs
    if addrs:
        local_addrs = [a for a in local_addrs if not a['addr'] in addrs]
    _local_addrs = local_addrs
    return local_addrs<|MERGE_RESOLUTION|>--- conflicted
+++ resolved
@@ -628,15 +628,7 @@
                     raise ValueError(repr(mtype))
 
         if (time.time() - self._last_hb_time) > HB_REPEAT_PERIOD:
-<<<<<<< HEAD
             self._hb_queue.extend((msg, p) for p in self.publishers)
-=======
-            if self.publishers:
-                msg = pack_msg({'address': self.address})
-                for p in self.publishers:
-                    topic = p['topic'].encode('utf-8')
-                    self.pub_socket.send_multipart((topic, PUB_HB, msg))
->>>>>>> f0ad4398
             self._last_hb_time = time.time()
 
         elif (time.time() - self._last_adv_time) > ADV_REPEAT_PERIOD:
