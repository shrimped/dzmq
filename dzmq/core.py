import socket
import zmq
import uuid
import os
import logging
import platform
import struct
import atexit
from collections import defaultdict
import sys
import time
import netifaces
import base64
import signal
import select

try:
    import ujson as json
except ImportError:
    import json

try:
    import numpy as np
except ImportError:
    np = None

from .utils import get_log


# Defaults and overrides
BCAST_PORT = 11312
MULTICAST_GRP = '224.1.1.1'
DZMQ_PORT_KEY = 'DZMQ_BCAST_PORT'
DZMQ_HOST_KEY = 'DZMQ_BCAST_HOST'
DZMQ_IP_KEY = 'DZMQ_IP'
DZMQ_IFACE_KEY = 'DZMQ_IFACE'

# Constants
OP_ADV = 0x01
OP_SUB = 0x02

UDP_MAX_SIZE = 512
GUID_LENGTH = 16
HB_REPEAT_PERIOD = 1.0
VERSION = 0x0001
TOPIC_MAXLENGTH = 192
FLAGS_LENGTH = 16
ADDRESS_MAXLENGTH = 267
DEBUG = False


def unpack_msg(data):
    """
    Unpack a binary data message into a dictionary.

    Parameters
    ----------
    data : bytes
        Binary data message.

    Returns
    -------
    out : dict
        Unpacked message.
    """
    def unpack(obj):
        obj = json.loads(obj.decode('utf-8'))
        for (key, value) in obj.items():
            if isinstance(value, dict):
                if ('shape' in value and 'dtype' in value and 'data' in value
                        and np):
                    value['data'] = base64.b64decode(value['data'])
                    obj[key] = np.fromstring(value['data'],
                                             dtype=value['dtype'])
                    obj[key] = obj[key].reshape(value['shape'])
                else:
                    # Make sure to recurse into sub-dicts
                    obj[key] = unpack(value)
        return obj

    return unpack(data)


def pack_msg(obj):
    """
    Pack an object into a binary data message.

    Parameters
    ----------
    obj : str or dictionary
        Object to pack.

    Returns
    -------
    out : bytes
        Binary data message.
    """
    if not isinstance(obj, dict):
        obj = dict(___payload__=obj)
    for (key, value) in obj.items():
        if np and isinstance(value, np.ndarray):
            data = base64.b64encode(value.tobytes()).decode('utf-8')
            obj[key] = dict(shape=value.shape,
                            dtype=value.dtype.str,
                            data=data)
        elif isinstance(value, dict):  # Make sure we recurse into sub-dicts
            obj[key] = pack_msg(value)

    return json.dumps(obj).encode('utf-8')


class DZMQ(object):

    """
    This class provides a basic pub/sub system with discovery.  Basic
    publisher:

    import pybsonmq
    d = pybsonmq.DZMQ()
    d.advertise('foo')
    msg = 'bar'
    while True:
        d.publish('foo', msg)
        d.spinOnce(0.1)

    Basic subscriber:

    from __future__ import print_function
    import pybsonmq
    d = pybsonmq.DZMQ()
    d.subscribe('foo', lambda topic,msg: print('Got %s on %s'%(topic,msg)))
    d.spin()

    """

    def __init__(self, context=None, log=None, address=None):
        """ Initialize the DZMQ interface

        Parameters
        ----------
        context : zmq.Context, optional
            zmq Context instance.
        log : logging.Logger
            Logger instance.
        address : str
            Valid ZMQ address: tcp:// or ipc://.
        """
        self.context = context or zmq.Context.instance()
        self.log = log or get_log()
        self.guid = uuid.uuid4()

        atexit.register(self.close)

        if DEBUG:
            self.log.setLevel(logging.DEBUG)

        # Determine network addresses.  Look at environment variables, and
        # fall back on defaults.

        # What IP address will we give to others to use when contacting us?
        addrs = []
        if DZMQ_IP_KEY in os.environ:
            addrs = get_local_addresses(addrs=[os.environ[DZMQ_IP_KEY]])
        elif DZMQ_IFACE_KEY in os.environ:
            addrs = get_local_addresses(ifaces=[os.environ[DZMQ_IFACE_KEY]])
        if not addrs:
            addrs = get_local_addresses()
        if addrs:
            self.ipaddr = addrs[0]['addr']
            self.bcast_host = addrs[0]['broadcast']
        else:
            if sys.platform == 'win32':
                self.ipaddr = '127.0.0.1'
                self.bcast_host = '255.255.255.255'
            elif 'linux' in sys.platform:
                self.ipaddr = '127.255.255.255'
                self.bcast_host = '127.255.255.255'
            else:
                self.ipaddr = '127.0.0.1'
                self.bcast_host = MULTICAST_GRP

        self.address = address

        # What's our broadcast port?
        if DZMQ_PORT_KEY in os.environ:
            self.bcast_port = int(os.environ[DZMQ_PORT_KEY])
        else:
            # Take the default
            self.bcast_port = BCAST_PORT
        # What's our broadcast host?
        if DZMQ_HOST_KEY in os.environ:
            self.bcast_host = os.environ[DZMQ_HOST_KEY]
        else:
            pass

        # Set up to listen to broadcasts
        self.bcast_recv = socket.socket(socket.AF_INET,  # Internet
                                        socket.SOCK_DGRAM,  # UDP
                                        socket.IPPROTO_UDP)
        self.bcast_recv.setsockopt(socket.SOL_SOCKET, socket.SO_REUSEADDR, 1)

        if platform.system() in ['Darwin']:
            self.bcast_recv.setsockopt(socket.SOL_SOCKET,
                                       socket.SO_REUSEPORT, 1)

        try:
            self._start_bcast_recv()
        except Exception:
            self.log.error("Could not open (%s, %s)" %
                           (self.bcast_host, self.bcast_port))
            raise

        # Set up to send broadcasts
        self.bcast_send = socket.socket(socket.AF_INET,  # Internet
                                        socket.SOCK_DGRAM,  # UDP
                                        socket.IPPROTO_UDP)
        self.bcast_send.setsockopt(socket.SOL_SOCKET, socket.SO_BROADCAST, 1)
        if self.bcast_host == MULTICAST_GRP:
            self.bcast_send.setsockopt(socket.IPPROTO_IP,
                                       socket.IP_MULTICAST_TTL, 2)

        # Bookkeeping (which should be cleaned up)
        self.publishers = []
        self.subscribers = []
        self.sub_connections = []
        self.poller = zmq.Poller()
        self._listeners = defaultdict(dict)

        signal.signal(signal.SIGINT, self._sighandler)

        # Set up the one pub and one sub socket that we'll use
        self.pub_socket = self.context.socket(zmq.PUB)
        self.pub_socket_addrs = []
        if not self.address:
            tcp_addr = 'tcp://%s' % (self.ipaddr)
            tcp_port = self.pub_socket.bind_to_random_port(tcp_addr)
            tcp_addr += ':%d' % (tcp_port)
            self.address = tcp_addr
        else:
            self.pub_socket.bind(self.address)

        if len(self.address) > ADDRESS_MAXLENGTH:
            raise Exception('Address length %d exceeds maximum %d'
                            % (len(self.address), ADDRESS_MAXLENGTH))
        self.pub_socket_addrs.append(self.address)
        self.pub_socket.setsockopt(zmq.LINGER, 0)
        self.sub_socket = self.context.socket(zmq.SUB)
        self.sub_socket.setsockopt(zmq.LINGER, 0)
        self.sub_socket_addrs = []

        self.poller.register(self.bcast_recv, zmq.POLLIN)
        self.poller.register(self.sub_socket, zmq.POLLIN)

<<<<<<< HEAD
        self.file_cbs = dict()
        self.sock_cbs = dict()
=======
        self.poll_cbs = dict()
>>>>>>> c9930fff
        self.idle_cbs = []

        # wait for the pub socket to start up
        poller = zmq.Poller()
        poller.register(self.pub_socket, zmq.POLLOUT)
        poller.poll()

        self._last_hb = 0

    def _start_bcast_recv(self):
        if self.bcast_host == MULTICAST_GRP:
            self.bcast_recv.bind(('', self.bcast_port))
            mreq = struct.pack("4sl", socket.inet_aton(MULTICAST_GRP),
                               socket.INADDR_ANY)
            self.log.debug(self.bcast_port)
            self.log.debug(mreq)
            self.bcast_recv.setsockopt(socket.IPPROTO_IP,
                                       socket.IP_ADD_MEMBERSHIP,
                                       mreq)
        else:
            self.bcast_recv.bind((self.bcast_host, self.bcast_port))
            self.log.info("Opened (%s, %s)" %
                          (self.bcast_host, self.bcast_port))

    def _sighandler(self, sig, frame):
        self.close()

    def _advertise(self, publisher):
        """
        Internal method to pack and broadcast ADV message.
        """
        msg = b''
        msg += struct.pack('<H', VERSION)
        msg += self.guid.bytes
        msg += struct.pack('<B', len(publisher['topic']))
        msg += publisher['topic'].encode('utf-8')
        msg += struct.pack('<B', OP_ADV)
        # Flags unused for now
        flags = [0x00] * FLAGS_LENGTH
        msg += struct.pack('<%dB' % (FLAGS_LENGTH), *flags)
        # We'll announce once for each address
        for addr in publisher['addresses']:
            if addr.startswith('inproc'):
                # Don't broadcast inproc addresses
                continue
            # Struct objects copy by value
            mymsg = msg
            mymsg += struct.pack('<H', len(addr))
            mymsg += addr.encode('utf-8')
            self.bcast_send.sendto(mymsg, (self.bcast_host, self.bcast_port))

    def advertise(self, topic):
        """
        Advertise the given topic.  Do this before calling publish().

        Parameters
        ----------
        topic : str
            Topic name.
        """
        if len(topic) > TOPIC_MAXLENGTH:
            raise Exception('Topic length %d exceeds maximum %d'
                            % (len(topic), TOPIC_MAXLENGTH))
        publisher = {}
        publisher['socket'] = self.pub_socket
        inproc_addr = 'inproc://%s' % topic

        if inproc_addr not in self.pub_socket_addrs:
            publisher['socket'].bind(inproc_addr)
            self.pub_socket_addrs.append(inproc_addr)
        address = [a for a in self.pub_socket_addrs
                   if a.startswith(('tcp', 'ipc'))][0]
        publisher['addresses'] = [inproc_addr, address]
        publisher['topic'] = topic
        self.publishers.append(publisher)
        self._advertise(publisher)

        # Also connect to internal subscribers, if there are any
        adv = {}
        adv['topic'] = topic
        adv['address'] = inproc_addr
        adv['guid'] = self.guid
        for sub in self.subscribers:
            if sub['topic'] == topic:
                self._connect_subscriber(adv)

        if topic not in self._listeners:
            self._listeners[topic] = dict()

    def unadvertise(self, topic):
        """
        Unadvertise a topic.

        Parameters
        ----------
        topic : str
            Topic name.
        """
        self.publishers = [p for p in self.publishers if p['topic'] != topic]
        del self._listeners[topic]

    def _subscribe(self, subscriber):
        """
        Internal method to pack and broadcast SUB message.
        """
        msg = b''
        msg += struct.pack('<H', VERSION)
        msg += self.guid.bytes
        msg += struct.pack('<B', len(subscriber['topic']))
        msg += subscriber['topic'].encode('utf-8')
        msg += struct.pack('<B', OP_SUB)
        # Flags unused for now
        flags = [0x00] * FLAGS_LENGTH
        msg += struct.pack('<%dB' % FLAGS_LENGTH, *flags)
        msg += struct.pack('<H', len(self.address))
        msg += self.address.encode('utf-8')
        self.bcast_send.sendto(msg, (self.bcast_host, self.bcast_port))

    def subscribe(self, topic, cb):
        """
        Subscribe to the given topic.  Received messages will be passed to
        given the callback, which should have the signature: cb(msg).

        topic : str
            Name of topic.
        cb : callable
            Callable that accepts one argument (msg).
        """
        # Record what we're doing
        subscriber = {}
        subscriber['topic'] = topic
        subscriber['cb'] = cb
        self.subscribers.append(subscriber)
        self._subscribe(subscriber)

        # Also connect to internal publishers, if there are any
        adv = {}
        adv['topic'] = subscriber['topic']
        adv['address'] = 'inproc://%s' % subscriber['topic']
        adv['guid'] = self.guid
        for pub in self.publishers:
            if pub['topic'] == subscriber['topic']:
                self._connect_subscriber(adv)

    def unsubscribe(self, topic):
        """
        Unsubscribe from a given topic.

        Parameters
        ----------
        topic : str
            Name of topic.
        """
        self.subscribers = [s for s in self.subscribers if s['topic'] != topic]

    def publish(self, topic, msg):
        """
        Publish the given message on the given topic.  You should have called
        advertise() on the topic first.

        Parameters
        ----------
        topic : str
            Name of topic.
        msg : str or dict
            Mesage to send.
        """
        if [p for p in self.publishers if p['topic'] == topic]:
            msg = pack_msg(msg)
            self.pub_socket.send_multipart((topic.encode('utf-8'), msg))

    def _handle_bcast_recv(self):
        """
        Internal method to handle receipt of broadcast messages.
        """
        msg = self.bcast_recv.recvfrom(UDP_MAX_SIZE)
        try:
            data, addr = msg
            # Unpack the header
            offset = 0
            version = struct.unpack_from('<H', data, offset)[0]
            if version != VERSION:
                self.log.warn('Warning: mismatched protocol versions: %d != %d'
                              % (version, VERSION))
            offset += 2
            guid_int = 0
            for i in range(0, GUID_LENGTH):
                guid_int += struct.unpack_from('<B', data, offset)[0] << 8 * i
                offset += 1
            guid = uuid.UUID(int=guid_int)
            topiclength = struct.unpack_from('<B', data, offset)[0]
            offset += 1
            topic = data[offset:offset + topiclength].decode('utf-8')
            offset += topiclength
            op = struct.unpack_from('<B', data, offset)[0]
            offset += 1
            flags = struct.unpack_from('<%dB' % FLAGS_LENGTH, data, offset)
            offset += FLAGS_LENGTH

            if op == OP_ADV:
                # Unpack the ADV body
                adv = {}
                adv['topic'] = topic
                adv['guid'] = guid
                adv['flags'] = flags
                addresslength = struct.unpack_from('<H', data, offset)[0]
                offset += 2
                addr = data[offset:offset + addresslength]
                adv['address'] = addr.decode('utf-8')
                offset += addresslength

                # Are we interested in this topic?
                if [s for s in self.subscribers if s['topic'] == adv['topic']]:
                    # Yes, we're interested; make a connection
                    self._connect_subscriber(adv)

            elif op == OP_SUB:
                # Unpack the ADV body
                adv = {}
                adv['topic'] = topic
                adv['guid'] = guid
                adv['flags'] = flags
                addresslength = struct.unpack_from('<H', data, offset)[0]
                offset += 2
                addr = data[offset:offset + addresslength]
                adv['address'] = addr.decode('utf-8')
                offset += addresslength

                # check for a new listener
                listeners = self._listeners
                if topic in listeners and addr not in listeners[topic]:
                    [self._advertise(p) for p in self.publishers
                     if p['topic'] == topic]

                # update our listeners
                if topic in listeners:
                    listeners[topic][addr] = time.time()

            else:
                self.log.warn('Warning: got unrecognized OP: %d' % op)

        except Exception as e:
            self.log.exception(e)
            self.log.warn('Warning: exception while processing SUB or ADV '
                          'message: %s' % e)

    def _connect_subscriber(self, adv):
        """
        Internal method to connect to a publisher.
        """
        # Choose the best address to use.  If the publisher's GUID is the same
        # as our GUID, then we must both be in the same process, in which case
        # we'd like to use an 'inproc://' address.  Otherwise, fall back on
        # 'tcp://'.
        if adv['address'].startswith(('tcp', 'ipc')):
            if adv['guid'] == self.guid:
                # Us; skip it
                return
        elif adv['address'].startswith('inproc'):
            if adv['guid'] != self.guid:
                # Not us; skip it
                return
        else:
            self.log.warn('Warning: ignoring unknown address type: %s' %
                          (adv['address']))
            return

        # Are we already connected to this publisher for this topic?
        if [c for c in self.sub_connections
                if c['topic'] == adv['topic'] and c['guid'] == adv['guid']]:
            return

        # Are we already connected to this publisher for this topic
        # on this address?
        for c in self.sub_connections:
            if c['topic'] == adv['topic'] and c['address'] == adv['address']:
                c['guid'] == adv['guid']
                return

        # Connect our subscriber socket
        conn = {}
        conn['socket'] = self.sub_socket
        conn['topic'] = adv['topic']
        conn['address'] = adv['address']
        conn['guid'] = adv['guid']
        conn['socket'].setsockopt(zmq.SUBSCRIBE, adv['topic'].encode('utf-8'))

        if not any([s['address'] == adv['address']
                    for s in self.sub_connections]):
            conn['socket'].connect(adv['address'])

        self.sub_connections.append(conn)
        self.log.info('Connected to %s for %s (%s != %s)' %
                      (adv['address'], adv['topic'], adv['guid'], self.guid))

    def get_listeners(self, topic):
        """
        Get a list of current listeners for a given topic.

        Parameters
        ----------
        topic : str
            Name of topic.
        """
        if topic not in self._listeners:
            return []
        return [addr for (addr, tstamp) in self._listeners[topic].items()
                if (time.time() - tstamp) < 2 * HB_REPEAT_PERIOD]

    def register_cb(self, cb, obj=None):
        """Register a callback to the spinOnce loop.

        Parameters
        ----------
        cb : callable
            Callback to register.
        obj : A zmq.Socket or any Python object having a ``fileno()``
            method that returns a valid file descriptor.  If not given,
            call when idle.
        """
        if not obj:
            self.idle_cbs.append(cb)
            return

        self.poller.register(obj, zmq.POLLIN)
        self.poll_cbs[obj] = cb

    def spinOnce(self, timeout=0.01):
        """
        Check for incoming messages, invoking callbacks.  If any items
        are found, spin again with a timeout of 0 to check for any new
        messages.

        Parameters
        ----------
        timeout : float
            Timeout in seconds. Wait for up to timeout seconds.  For no
            waiting, set timeout=0. To wait forever, set timeout=-1.
        """
        if timeout < 0:
            # zmq interprets timeout=None as infinite
            timeout = None
        else:
            # zmq wants the timeout in milliseconds
            timeout = int(timeout * 1e3)

        # Look for sockets that are ready to read
        items = dict(self.poller.poll(timeout))

<<<<<<< HEAD
        for (fid, fid_cb) in self.file_cbs.items():
            if items.get(fid.fileno(), None) == zmq.POLLIN:
                fid_cb()

        for (sock, sock_cb) in self.sock_cbs.items():
            if items.get(sock, None) == zmq.POLLIN:
                sock_cb()
=======
        for (obj, poll_cb) in self.poll_cbs.items():
            if obj in items or obj.fileno() in items:
                poll_cb()
>>>>>>> c9930fff

        if items.get(self.bcast_recv.fileno(), None) == zmq.POLLIN:
            self._handle_bcast_recv()

            # these come in bursts, so keep checking for them
            # to avoid a context switch
            while 1:
                r, w, e = select.select([self.bcast_recv], [], [], 0)
                if r:
                    self._handle_bcast_recv()
                else:
                    break

        if items.get(self.sub_socket, None) == zmq.POLLIN:
            # Get the message (assuming that we get it all in one read)
            topic, msg = self.sub_socket.recv_multipart()
            topic = topic.decode('utf-8')

            msg = unpack_msg(msg)

            subs = [s for s in self.subscribers if s['topic'] == topic]
            if subs:
                if len(msg) == 1 and '___payload__' in msg:
                    msg = msg['___payload__']
                [s['cb'](msg) for s in subs]
                self.log.debug('Got message: ' + topic)

        if (time.time() - self._last_hb) > HB_REPEAT_PERIOD:
            self._last_hb = time.time()
            [self._advertise(p) for p in self.publishers]
            [self._subscribe(s) for s in self.subscribers]

        if items and timeout:
            self.spinOnce(timeout=0)  # avoid a context switch

<<<<<<< HEAD
        if items:
            self.spinOnce(timeout=0)
        else:
=======
        if not items or timeout:
>>>>>>> c9930fff
            [cb() for cb in self.idle_cbs]

    def spin(self):
        """
        Give control to the message event loop.
        """
<<<<<<< HEAD
        try:
            while True:
                self.spinOnce(0.1)
        except KeyboardInterrupt:
            self.close()
            return
=======
        while True:
            self.spinOnce(0.01)
>>>>>>> c9930fff

    def close(self):
        """
        Close the DZMQ Interface and all of its ports.
        """
        self.bcast_recv.close()
        self.bcast_send.close()
        self.pub_socket.close()
        self.sub_socket.close()

# Stolen from rosgraph
# https://github.com/ros/ros_comm/blob/hydro-devel/tools/rosgraph/src/rosgraph/network.py
# cache for performance reasons
_local_addrs = None


def get_local_addresses(use_ipv6=False, addrs=None, ifaces=None):
    """
    Get a list of local ip addresses that meet a given criteria.

    Parameters
    ----------
    use_ipv6 : bool, optional
        Whether to allow ipv6 addresses.
    addrs : list of strings, optional
        List of addresses to look for.
    ifaces : list strings, optional
        List of ethernet interfaces.

    Returns
    -------
    address : list of strings
        List of available local ip addresses that meet a given criteria.
    """
    # cache address data as it can be slow to calculate
    global _local_addrs
    if _local_addrs is not None:
        return _local_addrs

    ifaces = ifaces or netifaces.interfaces()

    v4addrs = []
    v6addrs = []
    for iface in ifaces:
        try:
            ifaddrs = netifaces.ifaddresses(iface)
        except ValueError:
            # even if interfaces() returns an interface name
            # ifaddresses() might raise a ValueError
            # https://bugs.launchpad.net/ubuntu/+source/netifaces/+bug/753009
            continue
        if socket.AF_INET in ifaddrs:
            v4addrs.extend([addr
                            for addr in ifaddrs[socket.AF_INET]
                            if 'broadcast' in addr])
        if socket.AF_INET6 in ifaddrs:
            v6addrs.extend([addr
                            for addr in ifaddrs[socket.AF_INET6]
                            if 'broadcast' in addr])
    if use_ipv6:
        local_addrs = v6addrs + v4addrs
    else:
        local_addrs = v4addrs
    if addrs:
        local_addrs = [a for a in local_addrs if not a['addr'] in addrs]
    _local_addrs = local_addrs
    return local_addrs<|MERGE_RESOLUTION|>--- conflicted
+++ resolved
@@ -251,12 +251,7 @@
         self.poller.register(self.bcast_recv, zmq.POLLIN)
         self.poller.register(self.sub_socket, zmq.POLLIN)
 
-<<<<<<< HEAD
-        self.file_cbs = dict()
-        self.sock_cbs = dict()
-=======
         self.poll_cbs = dict()
->>>>>>> c9930fff
         self.idle_cbs = []
 
         # wait for the pub socket to start up
@@ -606,19 +601,9 @@
         # Look for sockets that are ready to read
         items = dict(self.poller.poll(timeout))
 
-<<<<<<< HEAD
-        for (fid, fid_cb) in self.file_cbs.items():
-            if items.get(fid.fileno(), None) == zmq.POLLIN:
-                fid_cb()
-
-        for (sock, sock_cb) in self.sock_cbs.items():
-            if items.get(sock, None) == zmq.POLLIN:
-                sock_cb()
-=======
         for (obj, poll_cb) in self.poll_cbs.items():
             if obj in items or obj.fileno() in items:
                 poll_cb()
->>>>>>> c9930fff
 
         if items.get(self.bcast_recv.fileno(), None) == zmq.POLLIN:
             self._handle_bcast_recv()
@@ -654,30 +639,15 @@
         if items and timeout:
             self.spinOnce(timeout=0)  # avoid a context switch
 
-<<<<<<< HEAD
-        if items:
-            self.spinOnce(timeout=0)
-        else:
-=======
         if not items or timeout:
->>>>>>> c9930fff
             [cb() for cb in self.idle_cbs]
 
     def spin(self):
         """
         Give control to the message event loop.
         """
-<<<<<<< HEAD
-        try:
-            while True:
-                self.spinOnce(0.1)
-        except KeyboardInterrupt:
-            self.close()
-            return
-=======
         while True:
             self.spinOnce(0.01)
->>>>>>> c9930fff
 
     def close(self):
         """
